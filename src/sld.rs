// Copyright 2021 Sergey Mechtaev

// This file is part of Modus.

// Modus is free software: you can redistribute it and/or modify
// it under the terms of the GNU General Public License as published by
// the Free Software Foundation, either version 3 of the License, or
// (at your option) any later version.

// Modus is distributed in the hope that it will be useful,
// but WITHOUT ANY WARRANTY; without even the implied warranty of
// MERCHANTABILITY or FITNESS FOR A PARTICULAR PURPOSE.  See the
// GNU General Public License for more details.

// You should have received a copy of the GNU General Public License
// along with Modus.  If not, see <https://www.gnu.org/licenses/>.

use std::{
    collections::{HashMap, HashSet},
    fmt::{Debug, Display},
    hash::Hash,
};

use crate::{
    builtin,
    unification::{compose_extend, compose_no_extend, Rename, Substitution},
};
use crate::{
    logic::{self, Signature},
    unification::Substitute,
    wellformed,
};
use logic::{Atom, Clause, Literal, Term};

pub trait Variable<C, V>: Rename<C, V> {
    fn aux() -> Self;
}

type RuleId = usize;
type TreeLevel = usize;
pub(crate) type Goal<C, V> = Vec<Literal<C, V>>;

/// A clause is either a rule, or a query
#[derive(Copy, Clone, PartialEq, Eq, Hash, Debug)]
pub enum ClauseId {
    Rule(RuleId),
    Query,
    Builtin,
}

/// A literal origin can be uniquely identified through its source clause and its index in the clause body
#[derive(Clone, PartialEq, Debug)]
pub struct LiteralOrigin {
    clause: ClauseId,
    body_index: usize,
}

/// Literal identifier relative to the goal
type LiteralGoalId = usize;

// fn literal_by_id<C, V>(
//     rules: &Vec<Clause<C, V>>,
//     query: &Goal<C, V>,
//     id: LiteralOrigin,
// ) -> Literal<C, V>
// where
//     C: Clone,
//     V: Clone,
// {
//     match id.clause {
//         ClauseId::Query => query[id.body_index].clone(),
//         ClauseId::Rule(rid) => rules[rid].body[id.body_index].clone(),
//     }
// }

/// literal, tree level at which it was introduced if any, where it came from
#[derive(Clone, PartialEq, Debug)]
struct LiteralWithHistory<C, V> {
    literal: Literal<C, V>,
    introduction: TreeLevel,
    origin: LiteralOrigin,
}
type GoalWithHistory<C, V> = Vec<LiteralWithHistory<C, V>>;

/// An SLD tree consists of
/// - a goal with its dependencies (at which level and from which part of body each literal was introduced)
/// - a level, which is incremented as tree grows
/// - a mapping from (selected literal in goal, applied rule) to (mgu after rule renaming, rule renaming, resolvent subtree)
#[derive(Clone)]
pub struct Tree<C, V> {
    goal: GoalWithHistory<C, V>,
    level: TreeLevel,
    resolvents:
        HashMap<(LiteralGoalId, ClauseId), (Substitution<C, V>, Substitution<C, V>, Tree<C, V>)>,
}

/// A proof tree consist of
/// - a clause
/// - a valuation for this clause
/// - proofs for parts of the clause body
#[derive(Clone, Debug)]
pub struct Proof<C, V> {
    pub clause: ClauseId,
    pub valuation: Substitution<C, V>,
    pub children: Vec<Proof<C, V>>,
}

impl<C: Clone, V: Eq + Hash + Clone> Substitute<C, V> for GoalWithHistory<C, V> {
    type Output = GoalWithHistory<C, V>;
    fn substitute(&self, s: &Substitution<C, V>) -> Self::Output {
        self.iter()
            .map(
                |LiteralWithHistory {
                     literal,
                     introduction,
                     origin,
                 }| LiteralWithHistory {
                    literal: literal.substitute(s),
                    introduction: introduction.clone(),
                    origin: origin.clone(),
                },
            )
            .collect()
    }
}

pub fn sld<C, V>(
    rules: &Vec<Clause<C, V>>,
    goal: &Goal<C, V>,
    maxdepth: TreeLevel,
) -> Option<Tree<C, V>>
where
    C: Clone + PartialEq + Debug + ToString + From<String>,
    V: Clone + Eq + Hash + Variable<C, V> + Debug,
{
    /// select leftmost literal with compatible groundness
    fn select<C, V>(
        goal: &GoalWithHistory<C, V>,
        grounded: &HashMap<Signature, Vec<bool>>,
    ) -> Option<(LiteralGoalId, LiteralWithHistory<C, V>)>
    where
<<<<<<< HEAD
        C: Clone + Debug,
        V: Clone + Eq + Hash + Debug,
    {
        let mut selected: Option<(LiteralGoalId, LiteralWithHistory<C, V>)> = None;
        'outer: for (id, lit) in goal.iter().enumerate() {
            let LiteralWithHistory {
                literal,
                introduction: _,
                origin: _,
            } = lit;
            if let Some(lit_grounded) = grounded.get(&literal.signature()) {
                let mut matching = true;
                literal
                    .args
                    .iter()
                    .enumerate()
                    .for_each(|(id, t)| match (t, lit_grounded[id]) {
                        (Term::Variable(_), false) => matching = false,
                        _ => (),
                    });
                if matching {
                    selected = Some((id, lit.clone()));
                    break 'outer;
                }
            } else {
                panic!(
                    "Couldn't get grounded for {:?} from {:?}",
                    literal, grounded
                );
            }
        }
        selected
=======
        C: Clone + ToString + From<String>,
        V: Clone + Eq + Hash,
    {
        goal.iter()
            .enumerate()
            .find(|(id, lit)| {
                let literal = &lit.literal;
                if builtin::select_builtin(literal).is_some() {
                    return true;
                }

                // For any user-defined atom, we can get its groundness requirement
                // (computed outside), and if a particular argument can not be
                // ungrounded (grounded[arg_index] == false), variables will not be
                // allowed there.
                let lit_grounded = grounded.get(&literal.signature()).unwrap();
                debug_assert_eq!(lit_grounded.len(), literal.args.len());
                if literal
                    .args
                    .iter()
                    .zip(lit_grounded.iter())
                    .all(|pair| !matches!(pair, (Term::Variable(_), &false)))
                {
                    return true;
                }

                false
            })
            .map(|(a, b)| (a, b.clone()))
>>>>>>> 943c3342
    }

    fn resolve<C, V>(
        lid: LiteralGoalId,
        rid: ClauseId,
        goal: &GoalWithHistory<C, V>,
        mgu: &Substitution<C, V>,
        rule: &Clause<C, V>,
        level: TreeLevel,
    ) -> GoalWithHistory<C, V>
    where
        C: Clone + PartialEq + Debug + ToString,
        V: Clone + Eq + Hash + Variable<C, V> + Debug,
    {
        let mut g: GoalWithHistory<C, V> = goal.clone();
        g.remove(lid);
        g.extend(
            rule.body
                .iter()
                .enumerate()
                .map(|(id, l)| {
                    let origin = LiteralOrigin {
                        clause: rid,
                        body_index: id,
                    };
                    LiteralWithHistory {
                        literal: l.clone(),
                        introduction: level,
                        origin,
                    }
                })
                .collect::<GoalWithHistory<C, V>>(),
        );
        g.substitute(mgu)
    }

    fn inner<C, V>(
        rules: &Vec<Clause<C, V>>,
        goal: &GoalWithHistory<C, V>,
        maxdepth: TreeLevel,
        level: TreeLevel,
        grounded: &HashMap<Signature, Vec<bool>>,
    ) -> Option<Tree<C, V>>
    where
        C: Clone + PartialEq + Debug + ToString + From<String>,
        V: Clone + Eq + Hash + Variable<C, V> + Debug,
    {
        #[cfg(debug_assertions)]
        {
            // FIXME: move this ad-hoc debug code elsewhere
            eprintln!(
                "{}inner(rules, goal=[ {} ], level={}/{})",
                "  ".to_string().repeat(level),
                goal.iter()
                    .map(|g| format!(
                        "{}({})",
                        &g.literal.atom.0,
                        g.literal
                            .args
                            .iter()
                            .map(|x| match x {
                                Term::Constant(x) => x.to_string(),
                                Term::Variable(v) =>
                                    format!("{:?}", v).trim_matches('\"').to_string(),
                                _ => format!("{:?}", x),
                            })
                            .collect::<Vec<String>>()
                            .join(", ")
                    ))
                    .collect::<Vec<String>>()
                    .join(", "),
                level,
                maxdepth
            );
        }
        if goal.is_empty() {
            Some(Tree {
                goal: goal.clone(),
                level,
                resolvents: HashMap::new(),
            })
        } else if level >= maxdepth {
            None
        } else {
            let selected = select(goal, grounded);
            if selected.is_none() {
                return None;
            }
            let (lid, l) = selected.unwrap();

            let builtin_resolves = builtin::select_builtin(&l.literal)
                .and_then(|pred| pred.apply(&l.literal))
                .and_then(|unify_cand| {
                    unify_cand.unify(&l.literal).map(|mgu| {
                        (
                            ClauseId::Builtin,
                            mgu.clone(),
                            Substitution::<C, V>::new(),
                            resolve(
                                lid,
                                ClauseId::Builtin,
                                &goal,
                                &mgu,
                                &Clause {
                                    head: unify_cand,
                                    body: Vec::new(), // TODO: allow builtin rules to return more conditions?
                                },
                                level + 1,
                            ),
                        )
                    })
                })
                .into_iter();
            let user_rules_resolves = rules
                .iter()
                .enumerate()
                .filter(|(_, c)| c.head.signature() == l.literal.signature())
                .map(|(rid, c)| (ClauseId::Rule(rid), c.rename()))
                .filter_map(|(rid, (c, renaming))| {
                    c.head.unify(&l.literal).map(|mgu| {
                        (
                            rid,
                            mgu.clone(),
                            renaming,
                            resolve(lid, rid, &goal, &mgu, &c, level + 1),
                        )
                    })
                });

            let resolvents: HashMap<
                (LiteralGoalId, ClauseId),
                (Substitution<C, V>, Substitution<C, V>, Tree<C, V>),
            > = builtin_resolves
                .chain(user_rules_resolves)
                .filter_map(|(rid, mgu, renaming, resolvent)| {
                    inner(rules, &resolvent, maxdepth, level + 1, grounded)
                        .and_then(|tree| Some(((lid, rid), (mgu, renaming, tree))))
                })
                .collect();
            if resolvents.is_empty() {
                None
            } else {
                Some(Tree {
                    goal: goal.clone(),
                    level,
                    resolvents,
                })
            }
        }
    }

    let grounded = wellformed::check_grounded_variables(rules).unwrap();

    let goal_with_history = goal
        .iter()
        .enumerate()
        .map(|(id, l)| {
            let origin = LiteralOrigin {
                clause: ClauseId::Query,
                body_index: id,
            };
            LiteralWithHistory {
                literal: l.clone(),
                introduction: 0,
                origin,
            }
        })
        .collect();
    inner(rules, &goal_with_history, maxdepth, 0, &grounded)
}

pub fn solutions<C, V>(tree: &Tree<C, V>) -> HashSet<Goal<C, V>>
where
    C: Clone + Eq + Hash + Debug + Display,
    V: Clone + Eq + Hash + Variable<C, V> + Debug + Display,
{
    fn inner<C, V>(tree: &Tree<C, V>) -> Vec<Substitution<C, V>>
    where
        C: Clone,
        V: Clone + Eq + Hash + Debug,
    {
        if tree.goal.is_empty() {
            let s = Substitution::<C, V>::new();
            return vec![s];
        }
        tree.resolvents
            .iter()
            .map(|(_, (mgu, _, subtree))| (mgu, inner(subtree)))
            .map(|(mgu, sub)| {
                sub.iter()
                    .map(|s| compose_extend(mgu, s))
                    .collect::<Vec<Substitution<C, V>>>()
            })
            .flatten()
            .collect()
    }
    inner(tree)
        .iter()
        .map(|s| {
            tree.goal
                .iter()
                .map(
                    |LiteralWithHistory {
                         literal,
                         introduction: _,
                         origin: _,
                     }| literal.substitute(s),
                )
                .collect()
        })
        .collect()
}

#[derive(Clone)]
struct PathNode<C, V> {
    resolvent: GoalWithHistory<C, V>,
    applied: ClauseId,
    selected: LiteralGoalId,
    renaming: Substitution<C, V>,
}

// sequence of nodes and global mgu
type Path<C, V> = (Vec<PathNode<C, V>>, Substitution<C, V>);

pub fn proofs<C, V>(
    tree: &Tree<C, V>,
    rules: &Vec<Clause<C, V>>,
    goal: &Goal<C, V>,
) -> Vec<Proof<C, V>>
where
    C: Clone + Eq + Hash + Debug,
    V: Clone + Eq + Hash + Variable<C, V> + Debug,
{
    fn flatten_compose<C, V>(
        lid: &LiteralGoalId,
        cid: &ClauseId,
        mgu: &Substitution<C, V>,
        renaming: &Substitution<C, V>,
        tree: &Tree<C, V>,
    ) -> Vec<Path<C, V>>
    where
        C: Clone + Eq + Hash,
        V: Clone + Eq + Hash,
    {
        if tree.goal.is_empty() {
            return vec![(
                vec![PathNode {
                    resolvent: tree.goal.clone(),
                    applied: cid.clone(),
                    selected: lid.clone(),
                    renaming: renaming.clone(),
                }],
                mgu.clone(),
            )];
        }
        tree.resolvents
            .iter()
            .map(|((sub_lid, sub_cid), (sub_mgu, sub_renaming, sub_tree))| {
                flatten_compose(sub_lid, sub_cid, sub_mgu, sub_renaming, sub_tree)
                    .iter()
                    .map(|(sub_path, sub_val)| {
                        let mut nodes = vec![PathNode {
                            resolvent: tree.goal.clone(),
                            applied: cid.clone(),
                            selected: lid.clone(),
                            renaming: renaming.clone(),
                        }];
                        let val = compose_extend(mgu, sub_val);
                        nodes.extend(sub_path.clone());
                        (nodes, val)
                    })
                    .collect::<Vec<Path<C, V>>>()
            })
            .flatten()
            .collect()
    }
    // reconstruct proof for a given tree level
    fn proof_for_level<C, V>(
        path: &Vec<PathNode<C, V>>,
        mgu: &Substitution<C, V>,
        rules: &Vec<Clause<C, V>>,
        level: TreeLevel,
    ) -> Proof<C, V>
    where
        C: Clone + Eq + Hash,
        V: Clone + Eq + Hash,
    {
        let mut sublevels_map: HashMap<usize, TreeLevel> = HashMap::new();
        for l in 0..path.len() {
            if !path[l].resolvent.is_empty() {
                let resolved_child = path[l].resolvent[path[l + 1].selected].clone();
                if resolved_child.introduction == level {
                    sublevels_map.insert(resolved_child.origin.body_index, l + 1);
                }
            }
        }
        let children_length = sublevels_map.len();
        match path[level].applied {
            ClauseId::Query => assert_eq!(children_length, path[0].resolvent.len()),
            ClauseId::Rule(rid) => assert_eq!(children_length, rules[rid].body.len()),
            ClauseId::Builtin => assert_eq!(children_length, 0),
        };

        let mut sublevels = Vec::<TreeLevel>::with_capacity(sublevels_map.len());
        for k in sublevels_map.keys() {
            assert!(*k < children_length);
        }
        for i in 0..children_length {
            sublevels.push(*sublevels_map.get(&i).unwrap());
        }
        Proof {
            clause: path[level].applied.clone(),
            valuation: compose_no_extend(&path[level].renaming, mgu),
            children: sublevels
                .iter()
                .map(|l| proof_for_level(path, mgu, rules, *l))
                .collect(),
        }
    }
    // assume lid of root is 0, as if it came from a clause "true :- goal" for query "true", but this is not used anyway
    let goal_vars = goal
        .iter()
        .map(|l| l.variables())
        .reduce(|mut l, r| {
            l.extend(r);
            l
        })
        .unwrap_or_default();
    let goal_id_reaming: Substitution<C, V> = goal_vars
        .iter()
        .map(|v| (v.clone(), Term::Variable(v.clone())))
        .collect();
    let paths = flatten_compose(
        &0,
        &ClauseId::Query,
        &Substitution::new(),
        &goal_id_reaming,
        tree,
    );
    let all_proofs: Vec<Proof<C, V>> = paths
        .iter()
        .map(|(path, mgu)| proof_for_level(path, mgu, rules, 0))
        .collect();

    //TODO: instead, I should find optimal proofs
    let mut computed: HashSet<Goal<C, V>> = HashSet::new();
    let mut proofs: Vec<Proof<C, V>> = Vec::new();
    for p in all_proofs {
        let solution: Goal<C, V> = goal.substitute(&p.valuation);
        if !computed.contains(&solution) {
            computed.insert(solution.clone());
            proofs.push(p)
        }
    }
    println!("proofs: {}", proofs.len());
    proofs
}

#[cfg(test)]
mod tests {
    use std::{
        collections::HashMap,
        sync::atomic::{AtomicU32, Ordering},
    };

    use super::*;

    static AVAILABLE_INDEX: AtomicU32 = AtomicU32::new(0);

    /// Assume that underscore is not used in normal variables
    impl Rename<logic::Atom, logic::toy::Variable> for logic::toy::Variable {
        type Output = logic::toy::Variable;
        fn rename(
            &self,
        ) -> (
            Self::Output,
            Substitution<logic::Atom, logic::toy::Variable>,
        ) {
            let index = AVAILABLE_INDEX.fetch_add(1, Ordering::SeqCst);
            let prefix = self.split('_').next().unwrap();
            let renamed = format!("{}_{}", prefix, index);
            let mut s = HashMap::<
                logic::toy::Variable,
                logic::Term<logic::Atom, logic::toy::Variable>,
            >::new();
            s.insert(self.clone(), logic::Term::Variable(renamed.clone()));
            (renamed, s)
        }
    }

    impl Variable<logic::Atom, logic::toy::Variable> for logic::toy::Variable {
        fn aux() -> logic::toy::Variable {
            let index = AVAILABLE_INDEX.fetch_add(1, Ordering::SeqCst);
            format!("Aux{}", index)
        }
    }

    #[test]
    fn simple_solving() {
        let goal: Goal<logic::Atom, logic::toy::Variable> = vec!["a(X)".parse().unwrap()];
        let clauses: Vec<logic::toy::Clause> = vec![
            "a(X) :- b(X).".parse().unwrap(),
            logic::toy::Clause {
                head: "b(c)".parse().unwrap(),
                body: vec![],
            },
            logic::toy::Clause {
                head: "b(d)".parse().unwrap(),
                body: vec![],
            },
        ];
        let result = sld(&clauses, &goal, 10);
        assert!(result.is_some());
        let solutions = solutions(&result.unwrap());
        assert_eq!(solutions.len(), 2);
        assert!(solutions.contains(&vec!["a(c)".parse::<logic::toy::Literal>().unwrap()]));
        assert!(solutions.contains(&vec!["a(d)".parse::<logic::toy::Literal>().unwrap()]));
    }

    #[test]
    fn simple_nongrounded() {
        let goal: Goal<logic::Atom, logic::toy::Variable> = vec!["a(b)".parse().unwrap()];
        let clauses: Vec<logic::toy::Clause> = vec![logic::toy::Clause {
            head: "a(X)".parse().unwrap(),
            body: vec![],
        }];
        let result = sld(&clauses, &goal, 10);
        assert!(result.is_some());
        let solutions = solutions(&result.unwrap());
        assert_eq!(solutions.len(), 1);
        assert!(solutions.contains(&vec!["a(b)".parse::<logic::toy::Literal>().unwrap()]));
    }

    #[test]
    fn simple_nongrounded_invalid() {
        let goal: Goal<logic::Atom, logic::toy::Variable> = vec!["a(X)".parse().unwrap()];
        let clauses: Vec<logic::toy::Clause> = vec![logic::toy::Clause {
            head: "a(X)".parse().unwrap(),
            body: vec![],
        }];
        let result = sld(&clauses, &goal, 10);
        assert!(result.is_none());
    }

    #[test]
    fn complex_goal() {
        let goal: Goal<logic::Atom, logic::toy::Variable> =
            vec!["a(X)".parse().unwrap(), "b(X)".parse().unwrap()];
        let clauses: Vec<logic::toy::Clause> = vec![
            logic::toy::Clause {
                head: "a(t)".parse().unwrap(),
                body: vec![],
            },
            logic::toy::Clause {
                head: "a(f)".parse().unwrap(),
                body: vec![],
            },
            logic::toy::Clause {
                head: "b(g)".parse().unwrap(),
                body: vec![],
            },
            logic::toy::Clause {
                head: "b(t)".parse().unwrap(),
                body: vec![],
            },
        ];
        let result = sld(&clauses, &goal, 10);
        assert!(result.is_some());
        let solutions = solutions(&result.unwrap());
        assert_eq!(solutions.len(), 1);
        assert!(solutions.contains(&vec!["a(t)".parse().unwrap(), "b(t)".parse().unwrap()]));
    }

    #[test]
    fn solving_with_binary_relations() {
        let goal: Goal<logic::Atom, logic::toy::Variable> = vec!["a(X)".parse().unwrap()];
        let clauses: Vec<logic::toy::Clause> = vec![
            "a(X) :- b(X, Y), c(Y).".parse().unwrap(),
            logic::toy::Clause {
                head: "b(t, f)".parse().unwrap(),
                body: vec![],
            },
            logic::toy::Clause {
                head: "b(f, t)".parse().unwrap(),
                body: vec![],
            },
            logic::toy::Clause {
                head: "b(g, t)".parse().unwrap(),
                body: vec![],
            },
            logic::toy::Clause {
                head: "c(t)".parse().unwrap(),
                body: vec![],
            },
        ];
        let result = sld(&clauses, &goal, 10);
        assert!(result.is_some());
        let solutions = solutions(&result.unwrap());
        assert_eq!(solutions.len(), 2);
        assert!(solutions.contains(&vec!["a(f)".parse().unwrap()]));
        assert!(solutions.contains(&vec!["a(g)".parse().unwrap()]));
    }

    #[test]
    fn simple_recursion() {
        let goal: Goal<logic::Atom, logic::toy::Variable> = vec!["reach(a, X)".parse().unwrap()];
        let clauses: Vec<logic::toy::Clause> = vec![
            "reach(X, Y) :- reach(X, Z), arc(Z, Y).".parse().unwrap(),
            "reach(X, Y) :- arc(X, Y).".parse().unwrap(),
            logic::toy::Clause {
                head: "arc(a, b)".parse().unwrap(),
                body: vec![],
            },
            logic::toy::Clause {
                head: "arc(b, c)".parse().unwrap(),
                body: vec![],
            },
            logic::toy::Clause {
                head: "arc(c, d)".parse().unwrap(),
                body: vec![],
            },
            logic::toy::Clause {
                head: "arc(d, e)".parse().unwrap(),
                body: vec![],
            },
            logic::toy::Clause {
                head: "arc(f, e)".parse().unwrap(),
                body: vec![],
            },
            logic::toy::Clause {
                head: "arc(g, f)".parse().unwrap(),
                body: vec![],
            },
            logic::toy::Clause {
                head: "arc(g, a)".parse().unwrap(),
                body: vec![],
            },
        ];
        let result = sld(&clauses, &goal, 15);
        assert!(result.is_some());
        let solutions = solutions(&result.unwrap());
        assert_eq!(solutions.len(), 4);
        assert!(solutions.contains(&vec!["reach(a, b)".parse().unwrap()]));
        assert!(solutions.contains(&vec!["reach(a, c)".parse().unwrap()]));
        assert!(solutions.contains(&vec!["reach(a, d)".parse().unwrap()]));
        assert!(solutions.contains(&vec!["reach(a, e)".parse().unwrap()]));
    }

    #[test]
    fn string_concat() {
        let goal: Goal<logic::Atom, logic::toy::Variable> =
            vec!["string_concat(hello, world, X)".parse().unwrap()];
        let clauses: Vec<logic::toy::Clause> = vec![];
        let result = sld(&clauses, &goal, 10);
        assert!(result.is_some());
        let solutions = solutions(&result.unwrap());
        assert_eq!(solutions.len(), 1);
        assert!(
            solutions.contains(&vec!["string_concat(hello, world, helloworld)"
                .parse()
                .unwrap()])
        );
    }

    #[test]
    fn string_concat_complex() {
        // TODO: figure out how to test empty string
        let good = ["aaabbb", "aabb"];
        let bad = ["aab", "a", "bb"];
        for (s, is_good) in good
            .iter()
            .map(|x| (*x, true))
            .chain(bad.iter().map(|x| (*x, false)))
        {
            let goal: Goal<logic::Atom, logic::toy::Variable> =
                vec![format!("a({})", s).parse().unwrap()];
            let clauses: Vec<logic::toy::Clause> = vec![
                logic::toy::Clause {
                    head: "a(ab)".parse().unwrap(),
                    body: vec![],
                },
                "a(S) :- string_concat(a, X, S), string_concat(Y, b, X), a(Y)"
                    .parse()
                    .unwrap(),
            ];
            let result = sld(&clauses, &goal, 50);
            if is_good {
                assert!(result.is_some());
                let solutions = solutions(&result.unwrap());
                assert_eq!(solutions.len(), 1);
                assert!(solutions.contains(&vec![format!("a({})", s).parse().unwrap()]));
            } else {
                assert!(result.is_none());
            }
        }
    }
}<|MERGE_RESOLUTION|>--- conflicted
+++ resolved
@@ -57,21 +57,6 @@
 
 /// Literal identifier relative to the goal
 type LiteralGoalId = usize;
-
-// fn literal_by_id<C, V>(
-//     rules: &Vec<Clause<C, V>>,
-//     query: &Goal<C, V>,
-//     id: LiteralOrigin,
-// ) -> Literal<C, V>
-// where
-//     C: Clone,
-//     V: Clone,
-// {
-//     match id.clause {
-//         ClauseId::Query => query[id.body_index].clone(),
-//         ClauseId::Rule(rid) => rules[rid].body[id.body_index].clone(),
-//     }
-// }
 
 /// literal, tree level at which it was introduced if any, where it came from
 #[derive(Clone, PartialEq, Debug)]
@@ -139,40 +124,6 @@
         grounded: &HashMap<Signature, Vec<bool>>,
     ) -> Option<(LiteralGoalId, LiteralWithHistory<C, V>)>
     where
-<<<<<<< HEAD
-        C: Clone + Debug,
-        V: Clone + Eq + Hash + Debug,
-    {
-        let mut selected: Option<(LiteralGoalId, LiteralWithHistory<C, V>)> = None;
-        'outer: for (id, lit) in goal.iter().enumerate() {
-            let LiteralWithHistory {
-                literal,
-                introduction: _,
-                origin: _,
-            } = lit;
-            if let Some(lit_grounded) = grounded.get(&literal.signature()) {
-                let mut matching = true;
-                literal
-                    .args
-                    .iter()
-                    .enumerate()
-                    .for_each(|(id, t)| match (t, lit_grounded[id]) {
-                        (Term::Variable(_), false) => matching = false,
-                        _ => (),
-                    });
-                if matching {
-                    selected = Some((id, lit.clone()));
-                    break 'outer;
-                }
-            } else {
-                panic!(
-                    "Couldn't get grounded for {:?} from {:?}",
-                    literal, grounded
-                );
-            }
-        }
-        selected
-=======
         C: Clone + ToString + From<String>,
         V: Clone + Eq + Hash,
     {
@@ -188,21 +139,17 @@
                 // (computed outside), and if a particular argument can not be
                 // ungrounded (grounded[arg_index] == false), variables will not be
                 // allowed there.
-                let lit_grounded = grounded.get(&literal.signature()).unwrap();
+                let lit_grounded = grounded
+                    .get(&literal.signature())
+                    .expect("should find literal with matching groundedness signature");
                 debug_assert_eq!(lit_grounded.len(), literal.args.len());
-                if literal
+                return literal
                     .args
                     .iter()
                     .zip(lit_grounded.iter())
-                    .all(|pair| !matches!(pair, (Term::Variable(_), &false)))
-                {
-                    return true;
-                }
-
-                false
+                    .all(|pair| !matches!(pair, (Term::Variable(_), &false)));
             })
             .map(|(a, b)| (a, b.clone()))
->>>>>>> 943c3342
     }
 
     fn resolve<C, V>(
